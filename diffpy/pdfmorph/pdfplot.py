--- conflicted
+++ resolved
@@ -53,13 +53,9 @@
     if gap == 0:
         plt.legend(loc = 0)
 
-<<<<<<< HEAD
-    plt.xlabel("$r (\mathrm(\AA))$")
-    plt.ylabel("$G (\mathrm(\AA)^{-1})$")
-=======
+
     plt.xlabel("$r \mathrm{\AA}$")
     plt.ylabel("$G \mathrm{\AA}^{-1}$")
->>>>>>> 2391d321
 
     plt.show()
     return
@@ -184,13 +180,8 @@
     plt.ylim(ymin, ymax)
 
     # Make labels and legends
-<<<<<<< HEAD
-    plt.xlabel("r $\mathrm(\AA)$")
-    plt.ylabel("G $\mathrm(\AA)^{-1}$")
-=======
     plt.xlabel("r $\mathrm{\AA}$")
     plt.ylabel("G $(\mathrm{\AA}^{-1})$")
->>>>>>> 2391d321
     if legend:
         plt.legend(bbox_to_anchor=(0.005, 1.02, 0.99, .10), loc=3,
                 ncol=3, mode="expand", borderaxespad=0)
